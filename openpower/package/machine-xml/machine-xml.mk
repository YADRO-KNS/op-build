--- conflicted
+++ resolved
@@ -103,7 +103,6 @@
             $(MRW_HB_TOOLS)/wof-tables-img --create $(MRW_SCRATCH)/wof_output $(MRW_SCRATCH)/wofdata; \
         fi
 
-<<<<<<< HEAD
         # Create the MEMD binary
         if [ -e $(MRW_HB_TOOLS)/memd_creation.pl ]; then \
             chmod +x $(MRW_HB_TOOLS)/memd_creation.pl; \
@@ -113,8 +112,6 @@
             $(MRW_HB_TOOLS)/memd_creation.pl -memd_dir $(MRW_SCRATCH)/memd_binaries -memd_output $(MRW_SCRATCH)/memd_output.dat; \
         fi
 
-=======
->>>>>>> 403e6002
 endef
 
 define MACHINE_XML_INSTALL_IMAGES_CMDS
