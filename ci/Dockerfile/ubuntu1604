--- conflicted
+++ resolved
@@ -7,8 +7,4 @@
   build-essential g++ git bison flex unzip \
   cpio vim-common lsb-release \
   libxml-simple-perl libxml-sax-perl libxml2-dev libxml2-utils xsltproc \
-<<<<<<< HEAD
-  wget bc libssl-dev bsdmainutils
-=======
-  wget bc libssl-dev python-matplotlib python-numpy graphviz eatmydata
->>>>>>> d289200d
+  wget bc libssl-dev python-matplotlib python-numpy graphviz eatmydata bsdmainutils